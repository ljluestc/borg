--- conflicted
+++ resolved
@@ -14,11 +14,7 @@
 from .logger import create_logger
 logger = create_logger()
 from .helpers import Error, get_cache_dir, decode_dict, st_mtime_ns, unhexlify, int_to_bigint, \
-<<<<<<< HEAD
-    bigint_to_int, format_file_size
-=======
-    bigint_to_int, have_cython
->>>>>>> 1c61f87d
+    bigint_to_int, format_file_size, have_cython
 from .locking import UpgradableLock
 from .hashindex import ChunkIndex
 
