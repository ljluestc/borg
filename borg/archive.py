--- conflicted
+++ resolved
@@ -10,10 +10,6 @@
 from .key import key_factory
 from .remote import cache_if_remote
 
-<<<<<<< HEAD
-import msgpack
-=======
->>>>>>> 1c61f87d
 import os
 import socket
 import stat
@@ -21,14 +17,7 @@
 import time
 from io import BytesIO
 from . import xattr
-<<<<<<< HEAD
-from .platform import acl_get, acl_set
-from .chunker import Chunker
-from .hashindex import ChunkIndex
-from .helpers import parse_timestamp, format_timedelta, Error, uid2user, user2uid, gid2group, group2gid, \
-    Manifest, Statistics, decode_dict, st_mtime_ns, make_path_safe, StableDict, int_to_bigint, bigint_to_int
-=======
-from .helpers import parse_timestamp, Error, uid2user, user2uid, gid2group, group2gid, \
+from .helpers import parse_timestamp, Error, uid2user, user2uid, gid2group, group2gid, format_timedelta, \
     Manifest, Statistics, decode_dict, st_mtime_ns, make_path_safe, StableDict, int_to_bigint, bigint_to_int, have_cython
 if have_cython():
     from .platform import acl_get, acl_set
@@ -38,7 +27,6 @@
 else:
     import mock
     msgpack = mock.Mock()
->>>>>>> 1c61f87d
 
 ITEMS_BUFFER = 1024 * 1024
 
