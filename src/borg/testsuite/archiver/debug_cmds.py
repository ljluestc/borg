--- conflicted
+++ resolved
@@ -5,7 +5,6 @@
 from ...constants import *  # NOQA
 from .. import changedir
 from ..compress import Compressor
-<<<<<<< HEAD
 from . import cmd, create_test_files, create_regular_file, RK_ENCRYPTION
 
 
@@ -155,9 +154,10 @@
         result = json.load(f)
     assert "archives" in result
     assert "config" in result
-    assert "item_keys" in result
     assert "timestamp" in result
     assert "version" in result
+    assert "item_keys" in result["config"]
+    assert frozenset(result["config"]["item_keys"]) == ITEM_KEYS
 
 
 def test_debug_dump_archive(archivers, request):
@@ -200,180 +200,4 @@
 def test_debug_info(archivers, request):
     archiver = request.getfixturevalue(archivers)
     output = cmd(archiver, "debug", "info")
-    assert "Python" in output
-=======
-
-
-class ArchiverTestCase(ArchiverTestCaseBase):
-    def test_debug_profile(self):
-        self.create_test_files()
-        self.cmd(f"--repo={self.repository_location}", "rcreate", RK_ENCRYPTION)
-        self.cmd(f"--repo={self.repository_location}", "create", "test", "input", "--debug-profile=create.prof")
-        self.cmd("debug", "convert-profile", "create.prof", "create.pyprof")
-        stats = pstats.Stats("create.pyprof")
-        stats.strip_dirs()
-        stats.sort_stats("cumtime")
-
-        self.cmd(f"--repo={self.repository_location}", "create", "test2", "input", "--debug-profile=create.pyprof")
-        stats = pstats.Stats("create.pyprof")  # Only do this on trusted data!
-        stats.strip_dirs()
-        stats.sort_stats("cumtime")
-
-    def test_debug_dump_archive_items(self):
-        self.create_test_files()
-        self.cmd(f"--repo={self.repository_location}", "rcreate", RK_ENCRYPTION)
-        self.cmd(f"--repo={self.repository_location}", "create", "test", "input")
-        with changedir("output"):
-            output = self.cmd(f"--repo={self.repository_location}", "debug", "dump-archive-items", "test")
-        output_dir = sorted(os.listdir("output"))
-        assert len(output_dir) > 0 and output_dir[0].startswith("000000_")
-        assert "Done." in output
-
-    def test_debug_dump_repo_objs(self):
-        self.create_test_files()
-        self.cmd(f"--repo={self.repository_location}", "rcreate", RK_ENCRYPTION)
-        self.cmd(f"--repo={self.repository_location}", "create", "test", "input")
-        with changedir("output"):
-            output = self.cmd(f"--repo={self.repository_location}", "debug", "dump-repo-objs")
-        output_dir = sorted(os.listdir("output"))
-        assert len(output_dir) > 0 and output_dir[0].startswith("00000000_")
-        assert "Done." in output
-
-    def test_debug_put_get_delete_obj(self):
-        self.cmd(f"--repo={self.repository_location}", "rcreate", RK_ENCRYPTION)
-        data = b"some data"
-        self.create_regular_file("file", contents=data)
-        output = self.cmd(f"--repo={self.repository_location}", "debug", "id-hash", "input/file")
-        id_hash = output.strip()
-        output = self.cmd(f"--repo={self.repository_location}", "debug", "put-obj", id_hash, "input/file")
-        assert id_hash in output
-        output = self.cmd(f"--repo={self.repository_location}", "debug", "get-obj", id_hash, "output/file")
-        assert id_hash in output
-        with open("output/file", "rb") as f:
-            data_read = f.read()
-        assert data == data_read
-        output = self.cmd(f"--repo={self.repository_location}", "debug", "delete-obj", id_hash)
-        assert "deleted" in output
-        output = self.cmd(f"--repo={self.repository_location}", "debug", "delete-obj", id_hash)
-        assert "not found" in output
-        output = self.cmd(f"--repo={self.repository_location}", "debug", "delete-obj", "invalid")
-        assert "is invalid" in output
-
-    def test_debug_id_hash_format_put_get_parse_obj(self):
-        """Test format-obj and parse-obj commands"""
-
-        self.cmd(f"--repo={self.repository_location}", "rcreate", RK_ENCRYPTION)
-        data = b"some data" * 100
-        meta_dict = {"some": "property"}
-        meta = json.dumps(meta_dict).encode()
-
-        self.create_regular_file("plain.bin", contents=data)
-        self.create_regular_file("meta.json", contents=meta)
-
-        output = self.cmd(f"--repo={self.repository_location}", "debug", "id-hash", "input/plain.bin")
-        id_hash = output.strip()
-
-        output = self.cmd(
-            f"--repo={self.repository_location}",
-            "debug",
-            "format-obj",
-            id_hash,
-            "input/plain.bin",
-            "input/meta.json",
-            "output/data.bin",
-            "--compression=zstd,2",
-        )
-
-        output = self.cmd(f"--repo={self.repository_location}", "debug", "put-obj", id_hash, "output/data.bin")
-        assert id_hash in output
-
-        output = self.cmd(f"--repo={self.repository_location}", "debug", "get-obj", id_hash, "output/object.bin")
-        assert id_hash in output
-
-        output = self.cmd(
-            f"--repo={self.repository_location}",
-            "debug",
-            "parse-obj",
-            id_hash,
-            "output/object.bin",
-            "output/plain.bin",
-            "output/meta.json",
-        )
-
-        with open("output/plain.bin", "rb") as f:
-            data_read = f.read()
-        assert data == data_read
-
-        with open("output/meta.json") as f:
-            meta_read = json.load(f)
-        for key, value in meta_dict.items():
-            assert meta_read.get(key) == value
-
-        assert meta_read.get("size") == len(data_read)
-
-        c = Compressor(name="zstd", level=2)
-        _, data_compressed = c.compress(meta_dict, data=data)
-        assert meta_read.get("csize") == len(data_compressed)
-        assert meta_read.get("ctype") == c.compressor.ID
-        assert meta_read.get("clevel") == c.compressor.level
-
-    def test_debug_dump_manifest(self):
-        self.create_regular_file("file1", size=1024 * 80)
-        self.cmd(f"--repo={self.repository_location}", "rcreate", RK_ENCRYPTION)
-        self.cmd(f"--repo={self.repository_location}", "create", "test", "input")
-        dump_file = self.output_path + "/dump"
-        output = self.cmd(f"--repo={self.repository_location}", "debug", "dump-manifest", dump_file)
-        assert output == ""
-        with open(dump_file) as f:
-            result = json.load(f)
-        assert "archives" in result
-        assert "config" in result
-        assert "item_keys" in result["config"]
-        assert frozenset(result["config"]["item_keys"]) == ITEM_KEYS
-        assert "timestamp" in result
-        assert "version" in result
-
-    def test_debug_dump_archive(self):
-        self.create_regular_file("file1", size=1024 * 80)
-        self.cmd(f"--repo={self.repository_location}", "rcreate", RK_ENCRYPTION)
-        self.cmd(f"--repo={self.repository_location}", "create", "test", "input")
-        dump_file = self.output_path + "/dump"
-        output = self.cmd(f"--repo={self.repository_location}", "debug", "dump-archive", "test", dump_file)
-        assert output == ""
-        with open(dump_file) as f:
-            result = json.load(f)
-        assert "_name" in result
-        assert "_manifest_entry" in result
-        assert "_meta" in result
-        assert "_items" in result
-
-    def test_debug_refcount_obj(self):
-        self.cmd(f"--repo={self.repository_location}", "rcreate", RK_ENCRYPTION)
-        output = self.cmd(f"--repo={self.repository_location}", "debug", "refcount-obj", "0" * 64).strip()
-        assert (
-            output
-            == "object 0000000000000000000000000000000000000000000000000000000000000000 not found [info from chunks cache]."
-        )
-
-        create_json = json.loads(self.cmd(f"--repo={self.repository_location}", "create", "--json", "test", "input"))
-        archive_id = create_json["archive"]["id"]
-        output = self.cmd(f"--repo={self.repository_location}", "debug", "refcount-obj", archive_id).strip()
-        assert output == "object " + archive_id + " has 1 referrers [info from chunks cache]."
-
-        # Invalid IDs do not abort or return an error
-        output = self.cmd(f"--repo={self.repository_location}", "debug", "refcount-obj", "124", "xyza").strip()
-        assert output == "object id 124 is invalid." + os.linesep + "object id xyza is invalid."
-
-    def test_debug_info(self):
-        output = self.cmd("debug", "info")
-        assert "Python" in output
-
-
-class RemoteArchiverTestCase(RemoteArchiverTestCaseBase, ArchiverTestCase):
-    """run the same tests, but with a remote repository"""
-
-
-@unittest.skipUnless("binary" in BORG_EXES, "no borg.exe available")
-class ArchiverTestCaseBinary(ArchiverTestCaseBinaryBase, ArchiverTestCase):
-    """runs the same tests, but via the borg binary"""
->>>>>>> 7914e381
+    assert "Python" in output