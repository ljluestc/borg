# -*- coding: utf-8 -*-

API_VERSION = 2

from libc.stdlib cimport free

cdef extern from "_chunker.c":
    ctypedef int uint32_t
    ctypedef struct _Chunker "Chunker":
        pass
<<<<<<< HEAD
    _Chunker *chunker_init(int window_size, int chunk_mask, int min_size, uint32_t seed)
    void chunker_set_fd(_Chunker *chunker, object f, int fd)
=======
    _Chunker *chunker_init(int window_size, int chunk_mask, int min_size, int max_size, uint32_t seed)
    void chunker_set_fd(_Chunker *chunker, object fd)
>>>>>>> a2bf2aea
    void chunker_free(_Chunker *chunker)
    object chunker_process(_Chunker *chunker)
    uint32_t *buzhash_init_table(uint32_t seed)
    uint32_t c_buzhash "buzhash"(unsigned char *data, size_t len, uint32_t *h)
    uint32_t c_buzhash_update  "buzhash_update"(uint32_t sum, unsigned char remove, unsigned char add, size_t len, uint32_t *h)


cdef class Chunker:
    cdef _Chunker *chunker

    def __cinit__(self, window_size, chunk_mask, min_size, max_size, seed):
        self.chunker = chunker_init(window_size, chunk_mask, min_size, max_size, seed & 0xffffffff)

    def chunkify(self, fd, fh=-1):
        """
        Cut a file into chunks.

        :param fd: Python file object
        :param fh: OS-level file handle (if available),
                   defaults to -1 which means not to use OS-level fd.
        """
        chunker_set_fd(self.chunker, fd, fh)
        return self

    def __dealloc__(self):
        if self.chunker:
            chunker_free(self.chunker)

    def __iter__(self):
        return self

    def __next__(self):
        return chunker_process(self.chunker)


def buzhash(unsigned char *data, unsigned long seed):
    cdef uint32_t *table
    cdef uint32_t sum
    table = buzhash_init_table(seed & 0xffffffff)
    sum = c_buzhash(data, len(data), table)
    free(table)
    return sum


def buzhash_update(uint32_t sum, unsigned char remove, unsigned char add, size_t len, unsigned long seed):
    cdef uint32_t *table
    table = buzhash_init_table(seed & 0xffffffff)
    sum = c_buzhash_update(sum, remove, add, len, table)
    free(table)
    return sum<|MERGE_RESOLUTION|>--- conflicted
+++ resolved
@@ -8,13 +8,8 @@
     ctypedef int uint32_t
     ctypedef struct _Chunker "Chunker":
         pass
-<<<<<<< HEAD
-    _Chunker *chunker_init(int window_size, int chunk_mask, int min_size, uint32_t seed)
+    _Chunker *chunker_init(int window_size, int chunk_mask, int min_size, int max_size, uint32_t seed)
     void chunker_set_fd(_Chunker *chunker, object f, int fd)
-=======
-    _Chunker *chunker_init(int window_size, int chunk_mask, int min_size, int max_size, uint32_t seed)
-    void chunker_set_fd(_Chunker *chunker, object fd)
->>>>>>> a2bf2aea
     void chunker_free(_Chunker *chunker)
     object chunker_process(_Chunker *chunker)
     uint32_t *buzhash_init_table(uint32_t seed)
