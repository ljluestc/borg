--- conflicted
+++ resolved
@@ -78,7 +78,6 @@
     # Remote repository (accesses a remote borg via ssh)
     $ borg init user@hostname:backup
 
-<<<<<<< HEAD
     # Encrypted remote repository, store the key in the repo
     $ borg init --encryption=repokey user@hostname:backup
 
@@ -116,10 +115,6 @@
 If an attacker gets your key, he can't unlock and use it without knowing the
 passphrase. In ``repokey`` and ``keyfile`` modes, you can change your passphrase
 for existing repos.
-=======
-    # Encrypted remote repository, using a local key file
-    $ borg init --encryption=keyfile user@hostname:backup
->>>>>>> f330b4bd
 
 
 .. include:: usage/create.rst.inc
